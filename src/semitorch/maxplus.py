--- conflicted
+++ resolved
@@ -3,6 +3,7 @@
 import taichi as ti
 import taichi.math as tm
 import math
+from itertools import chain
 from itertools import chain
 
 
@@ -175,15 +176,12 @@
         )
 
 
-<<<<<<< HEAD
 def maxplus_init_fair_(w: torch.Tensor, K:float=-5) -> torch.Tensor:
     with torch.no_grad():
         torch.nn.init.eye_(w).add_(-1).mul_(-K)
     return w
 
 
-=======
->>>>>>> b211ec8c
 def maxplus_parameters(model):
     return chain.from_iterable(
         m.parameters() for m in model.modules() if isinstance(m, MaxPlus)
